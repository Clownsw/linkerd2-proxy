--- conflicted
+++ resolved
@@ -190,15 +190,9 @@
     }
 }
 
-<<<<<<< HEAD
-impl Param<metrics::ServiceProfileRouteLabels> for Route {
-    fn param(&self) -> metrics::ServiceProfileRouteLabels {
-        metrics::ServiceProfileRouteLabels::outbound(self.logical.logical_addr.clone(), &self.route)
-=======
 impl Param<metrics::ProfileRouteLabels> for Route {
     fn param(&self) -> metrics::ProfileRouteLabels {
         metrics::ProfileRouteLabels::outbound(self.logical.logical_addr.clone(), &self.route)
->>>>>>> 5c548607
     }
 }
 
