use super::{Concrete, LogicalAddr};
use linkerd_app_core::{proxy::http, svc, Addr, Error, Infallible};
use std::{fmt::Debug, hash::Hash};

mod route;
mod router;
#[cfg(test)]
mod tests;

pub use self::{
    route::{backend::RouteBackendMetrics, errors},
    router::{GrpcParams, HttpParams},
};
pub use linkerd_proxy_client_policy::{ClientPolicy, FailureAccrual};

/// HTTP or gRPC policy route parameters.
#[derive(Clone, Debug, PartialEq, Eq)]
pub enum Params {
    Http(router::HttpParams),
    Grpc(router::GrpcParams),
}

/// A stack module configured by `Params` and some `T`-typed parent target.
#[derive(Clone, Debug, PartialEq, Eq)]
pub(super) enum Policy<T: Clone + Debug + Eq + Hash> {
    Http(router::Http<T>),
    Grpc(router::Grpc<T>),
}

// === impl Params ===

impl Params {
    pub fn addr(&self) -> &Addr {
        match self {
            Params::Http(router::Params { ref addr, .. })
            | Params::Grpc(router::Params { ref addr, .. }) => addr,
        }
    }
}

// === impl Policy ===

impl<T> Policy<T>
where
    // Parent target type.
    T: Debug + Eq + Hash,
    T: Clone + Send + Sync + 'static,
    route::backend::ExtractMetrics:
        svc::ExtractParam<route::backend::RequestCount, route::backend::Http<T>>,
    // route::backend::ExtractMetrics:
    //     svc::ExtractParam<route::backend::RequestCount, route::backend::Grpc<T>>,
{
    /// Builds a stack that dynamically updates and applies HTTP or gRPC policy
    /// routing configurations to route requests over cached inner backend
    /// services.
    pub(super) fn layer<N, S>(
        route_backend_metrics: RouteBackendMetrics,
    ) -> impl svc::Layer<
        N,
        Service = svc::ArcNewService<
            Self,
            impl svc::Service<
                    http::Request<http::BoxBody>,
                    Response = http::Response<http::BoxBody>,
                    Error = Error,
                    Future = impl Send,
                > + Clone,
        >,
    > + Clone
    where
        // Inner stack.
        N: svc::NewService<Concrete<T>, Service = S>,
        N: Clone + Send + Sync + 'static,
        S: svc::Service<
            http::Request<http::BoxBody>,
            Response = http::Response<http::BoxBody>,
            Error = Error,
        >,
        S: Clone + Send + Sync + 'static,
        S::Future: Send,
    {
        svc::layer::mk(move |inner: N| {
<<<<<<< HEAD
            let http = svc::stack(inner.clone()).push(router::Http::layer());
            let grpc = svc::stack(inner).push(router::Grpc::layer());
=======
            let http =
                svc::stack(inner.clone()).push(router::Http::layer(route_backend_metrics.clone()));
            let grpc = svc::stack(inner).push(router::Grpc::layer(route_backend_metrics.clone()));
>>>>>>> 9e8c1fc2

            http.push_switch(
                |pp: Policy<T>| {
                    Ok::<_, Infallible>(match pp {
                        Self::Http(http) => svc::Either::A(http),
                        Self::Grpc(grpc) => svc::Either::B(grpc),
                    })
                },
                grpc.into_inner(),
            )
            .push(svc::ArcNewService::layer())
            .into_inner()
        })
    }
}

impl<T> From<(Params, T)> for Policy<T>
where
    T: Eq + Hash + Clone + Debug,
{
    fn from((pr, parent): (Params, T)) -> Self {
        match pr {
            Params::Http(http) => Policy::Http(router::Http::from((http, parent))),
            Params::Grpc(grpc) => Policy::Grpc(router::Grpc::from((grpc, parent))),
        }
    }
}

impl<T> svc::Param<LogicalAddr> for Policy<T>
where
    T: Eq + Hash + Clone + Debug,
{
    fn param(&self) -> LogicalAddr {
        match self {
            Policy::Http(p) => p.param(),
            Policy::Grpc(p) => p.param(),
        }
    }
}<|MERGE_RESOLUTION|>--- conflicted
+++ resolved
@@ -80,14 +80,9 @@
         S::Future: Send,
     {
         svc::layer::mk(move |inner: N| {
-<<<<<<< HEAD
-            let http = svc::stack(inner.clone()).push(router::Http::layer());
-            let grpc = svc::stack(inner).push(router::Grpc::layer());
-=======
             let http =
                 svc::stack(inner.clone()).push(router::Http::layer(route_backend_metrics.clone()));
             let grpc = svc::stack(inner).push(router::Grpc::layer(route_backend_metrics.clone()));
->>>>>>> 9e8c1fc2
 
             http.push_switch(
                 |pp: Policy<T>| {
