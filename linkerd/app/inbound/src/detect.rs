--- conflicted
+++ resolved
@@ -304,7 +304,7 @@
         transport::labels::Key::inbound_server(
             self.tls.clone(),
             self.orig_dst_addr.into(),
-            self.permit.server_labels.clone(),
+            self.permit.labels.server.clone(),
         )
     }
 }
@@ -471,24 +471,15 @@
                 authorizations: vec![Authorization {
                     authentication: Authentication::Unauthenticated,
                     networks: vec![client_addr().ip().into()],
-<<<<<<< HEAD
-                    labels: Arc::new(Labels {
-                        kind: "serverathorizationu".into(),
-                        name: "testsaz".into(),
-                    }),
-                }]
-                .into(),
-                labels: Arc::new(Labels {
-=======
                     meta: Arc::new(Meta {
                         group: "policy.linkerd.io".into(),
                         kind: "serverathorization".into(),
                         name: "testsaz".into(),
                     }),
-                }],
+                }]
+                .into(),
                 meta: Arc::new(Meta {
                     group: "policy.linkerd.io".into(),
->>>>>>> 6cb47d05
                     kind: "server".into(),
                     name: "testsrv".into(),
                 }),
