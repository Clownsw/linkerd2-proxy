use crate::{policy, stack_labels, Inbound};
use linkerd_app_core::{
    classify, errors, http_tracing, metrics,
    profiles::{self, DiscoveryRejected},
    proxy::{http, tap},
    svc::{self, ExtractParam, Param},
    tls,
    transport::{self, ClientAddr, Remote, ServerAddr},
    Error, Infallible, NameAddr, Result,
};
use std::net::SocketAddr;
use tracing::{debug, debug_span};

/// Describes an HTTP client target.
#[derive(Clone, Debug, PartialEq, Eq, Hash)]
pub struct Http {
    addr: Remote<ServerAddr>,
    settings: http::client::Settings,
    permit: policy::ServerPermit,
}

/// Builds `Logical` targets for each HTTP request.
#[derive(Clone, Debug)]
struct LogicalPerRequest {
    server: Remote<ServerAddr>,
    tls: tls::ConditionalServerTls,
    permit: policy::ServerPermit,
    labels: tap::Labels,
}

/// Describes a logical request target.
#[derive(Clone, Debug, PartialEq, Eq, Hash)]
struct Logical {
    /// The request's logical destination. Used for profile discovery.
    logical: Option<NameAddr>,
    addr: Remote<ServerAddr>,
    http: http::Version,
    tls: tls::ConditionalServerTls,
    permit: policy::ServerPermit,
    labels: tap::Labels,
}

/// Describes a resolved profile for a logical service.
#[derive(Clone, Debug)]
struct Profile {
    addr: profiles::LogicalAddr,
    logical: Logical,
    profiles: profiles::Receiver,
}

#[derive(Clone, Debug)]
struct Route {
    profile: Profile,
    route: profiles::http::Route,
}

#[derive(Copy, Clone, Debug)]
struct ClientRescue;

// === impl Inbound ===

impl<C> Inbound<C> {
    pub(crate) fn push_http_router<T, P>(
        self,
        profiles: P,
    ) -> Inbound<
        svc::ArcNewService<
            T,
            impl svc::Service<
                    http::Request<http::BoxBody>,
                    Response = http::Response<http::BoxBody>,
                    Error = Error,
                    Future = impl Send,
                > + Clone,
        >,
    >
    where
        T: Param<http::Version>
            + Param<Remote<ServerAddr>>
            + Param<Remote<ClientAddr>>
            + Param<tls::ConditionalServerTls>
            + Param<policy::AllowPolicy>,
        T: Clone + Send + 'static,
        P: profiles::GetProfile<profiles::LookupAddr> + Clone + Send + Sync + 'static,
        P::Future: Send,
        P::Error: Send,
        C: svc::MakeConnection<Http> + Clone + Send + Sync + Unpin + 'static,
        C::Connection: Send + Unpin,
        C::Metadata: Send,
        C::Future: Send,
    {
        self.map_stack(|config, rt, connect| {
            let allow_profile = config.allow_discovery.clone();

            // Creates HTTP clients for each inbound port & HTTP settings.
            let http = connect
                .push(svc::layer::mk(|inner: C| inner.into_service()))
                .check_service::<Http>()
                .push(svc::stack::BoxFuture::layer())
                .check_service::<Http>()
                .push(transport::metrics::Client::layer(rt.metrics.proxy.transport.clone()))
                .check_service::<Http>()
                .push_map_target(|(_version, target)| target)
                .push(http::client::layer(
                    config.proxy.connect.h1_settings,
                    config.proxy.connect.h2_settings,
                ))
                .check_service::<Http>()
                .push_on_service(svc::MapErr::layer(Into::into))
                .into_new_service()
                .push_new_reconnect(config.proxy.connect.backoff)
                .push_map_target(Http::from)
                // Handle connection-level errors eagerly so that we can report 5XX failures in tap
                // and metrics. HTTP error metrics are not incremented here so that errors are not
                // double-counted--i.e., endpoint metrics track these responses and error metrics
                // track proxy errors that occur higher in the stack.
                .push(ClientRescue::layer())
                // Registers the stack to be tapped.
                .push(tap::NewTapHttp::layer(rt.tap.clone()))
                // Records metrics for each `Logical`.
                .push(
                    rt.metrics
                        .proxy
                        .http_endpoint
                        .to_layer::<classify::Response, _, _>(),
                )
                .push_on_service(
                    svc::layers()
                        .push(http_tracing::client(
                            rt.span_sink.clone(),
                            super::trace_labels(),
                        ))
                        .push(http::BoxResponse::layer())
                        // This box is needed to reduce compile times on recent
                        // (2021-10-17) nightlies, though this may be fixed by
                        // https://github.com/rust-lang/rust/pull/89831. It should
                        // be removed when possible.
                        .push(svc::BoxService::layer())
                );

            // Attempts to discover a service profile for each logical target (as
            // informed by the request's headers). The stack is cached until a
            // request has not been received for `cache_max_idle_age`.
            http.clone()
                .check_new_service::<Logical, http::Request<http::BoxBody>>()
                .push_map_target(|p: Profile| p.logical)
                .push(profiles::http::NewProxyRouter::layer(
                    // If the request matches a route, use a per-route proxy to
                    // wrap the inner service.
                    svc::proxies()
                        .push_map_target(|r: Route| r.profile.logical)
                        .push_on_service(http::BoxRequest::layer())
                        .push(
                            rt.metrics
                                .proxy
                                .http_route
                                .to_layer::<classify::Response, _, _>(),
                        )
                        .push_on_service(http::BoxResponse::layer())
                        .push(classify::NewClassify::layer())
                        .push_http_insert_target::<profiles::http::Route>()
                        .push_map_target(|(route, profile)| Route { route, profile })
                        .into_inner(),
                ))
                .push_switch(
                    // If the profile was resolved to a logical (service) address, build a profile
                    // stack to include route-level metrics, etc. Otherwise, skip this stack and use
                    // the underlying target stack directly.
                    |(rx, logical): (Option<profiles::Receiver>, Logical)| -> Result<_, Infallible> {
                        if let Some(rx) = rx {
                            if let Some(addr) = rx.logical_addr() {
                                return Ok(svc::Either::A(Profile {
                                    addr,
                                    logical,
                                    profiles: rx,
                                }));
                            }
                        }
                        Ok(svc::Either::B(logical))
                    },
                    http.clone()
                        .check_new_service::<Logical, http::Request<_>>()
                        .into_inner(),
                )
                .push(profiles::discover::layer(profiles, move |t: Logical| {
                    // If the target includes a logical named address and it exists in the set of
                    // allowed discovery suffixes, use that address for discovery. Otherwise, fail
                    // discovery (so that we skip the profile stack above).
                    let addr = t.logical.ok_or_else(|| {
                        DiscoveryRejected::new("inbound profile discovery requires DNS names")
                    })?;
                    if !allow_profile.matches(addr.name()) {
                        tracing::debug!(
                            %addr,
                            suffixes = %allow_profile,
                            "Rejecting discovery, address not in configured DNS suffixes",
                        );
                        return Err(DiscoveryRejected::new("address not in search DNS suffixes"));
                    }
                    Ok(profiles::LookupAddr(addr.into()))
                }))
                .instrument(|_: &Logical| debug_span!("profile"))
                .push_on_service(svc::layer::mk(svc::SpawnReady::new))
                // Skip the profile stack if it takes too long to become ready.
                .push_when_unready(
                    config.profile_idle_timeout,
                    http.push_on_service(svc::layer::mk(svc::SpawnReady::new))
                        .into_inner(),
                )
                .push_on_service(
                    svc::layers()
                        .push(rt.metrics.proxy.stack.layer(stack_labels("http", "logical")))
                        .push(svc::FailFast::layer(
                            "HTTP Logical",
                            config.proxy.dispatch_timeout,
                        ))
                        .push_spawn_buffer(config.proxy.buffer_capacity),
                )
                .push_cache(config.proxy.cache_max_idle_age)
                .push_on_service(
                    svc::layers()
                        .push(http::Retain::layer())
                        .push(http::BoxResponse::layer()),
                )
                .check_new_service::<Logical, http::Request<http::BoxBody>>()
                .instrument(|t: &Logical| {
                    let name = t.logical.as_ref().map(tracing::field::display);
                    match t.http {
                        http::Version::H2 => debug_span!("http2", name),
                        http::Version::Http1 => debug_span!("http1", name),
                    }
                })
                // Routes each request to a target, obtains a service for that target, and
                // dispatches the request. NewRouter moves the NewService into the service type, so
                // minimize it's type footprint with a Box.
                .push(svc::ArcNewService::layer())
                .push(svc::NewRouter::layer(LogicalPerRequest::from))
                .push(policy::NewAuthorizeHttp::layer(rt.metrics.http_authz.clone()))
                // Used by tap.
                .push_http_insert_target::<tls::ConditionalServerTls>()
                .push_http_insert_target::<Remote<ClientAddr>>()
                .push(svc::ArcNewService::layer())
        })
    }
}

// === impl LogicalPerRequest ===

impl<T> From<(policy::ServerPermit, T)> for LogicalPerRequest
where
    T: Param<Remote<ServerAddr>>,
    T: Param<tls::ConditionalServerTls>,
{
    fn from((permit, t): (policy::ServerPermit, T)) -> Self {
        let labels = vec![
            (
                "srv_group".to_string(),
                permit.labels.server.0.group.to_string(),
            ),
            (
                "srv_kind".to_string(),
<<<<<<< HEAD
                permit.server_labels.kind.to_string(),
            ),
            (
                "srv_name".to_string(),
                permit.server_labels.name.to_string(),
            ),
            (
                "authz_kind".to_string(),
                permit.authz_labels.kind.to_string(),
            ),
            (
                "authz_name".to_string(),
                permit.authz_labels.name.to_string(),
=======
                permit.labels.server.0.kind.to_string(),
            ),
            (
                "srv_name".to_string(),
                permit.labels.server.0.name.to_string(),
            ),
            (
                "authz_group".to_string(),
                permit.labels.authz.group.to_string(),
            ),
            (
                "authz_kind".to_string(),
                permit.labels.authz.kind.to_string(),
            ),
            (
                "authz_name".to_string(),
                permit.labels.authz.name.to_string(),
>>>>>>> 6cb47d05
            ),
        ];

        Self {
            server: t.param(),
            tls: t.param(),
            permit,
            labels: labels
                .into_iter()
                .collect::<std::collections::BTreeMap<_, _>>()
                .into(),
        }
    }
}

impl<A> svc::stack::RecognizeRoute<http::Request<A>> for LogicalPerRequest {
    type Key = Logical;

    fn recognize(&self, req: &http::Request<A>) -> Result<Self::Key> {
        use linkerd_app_core::{
            http_request_authority_addr, http_request_host_addr, CANONICAL_DST_HEADER,
        };
        use std::str::FromStr;

        // Try to read a logical named address from the request. First check the canonical-dst
        // header as set by the client proxy; otherwise fallback to the request's `:authority` or
        // `host` headers. If these values include a numeric address, no logical name will be used.
        // This value is used for profile discovery.
        let logical = req
            .headers()
            .get(CANONICAL_DST_HEADER)
            .and_then(|dst| {
                let dst = dst.to_str().ok()?;
                let addr = NameAddr::from_str(dst).ok()?;
                debug!(%addr, "using {}", CANONICAL_DST_HEADER);
                Some(addr)
            })
            .or_else(|| http_request_authority_addr(req).ok()?.into_name_addr())
            .or_else(|| http_request_host_addr(req).ok()?.into_name_addr());

        Ok(Logical {
            logical,
            addr: self.server,
            tls: self.tls.clone(),
            permit: self.permit.clone(),
            // Use the request's HTTP version (i.e. as modified by orig-proto downgrading).
            http: req
                .version()
                .try_into()
                .expect("HTTP version must be valid"),
            labels: self.labels.clone(),
        })
    }
}

// === impl Route ===

impl Param<profiles::http::Route> for Route {
    fn param(&self) -> profiles::http::Route {
        self.route.clone()
    }
}

impl Param<metrics::RouteLabels> for Route {
    fn param(&self) -> metrics::RouteLabels {
        metrics::RouteLabels::inbound(self.profile.addr.clone(), &self.route)
    }
}

impl classify::CanClassify for Route {
    type Classify = classify::Request;

    fn classify(&self) -> classify::Request {
        self.route.response_classes().clone().into()
    }
}

impl Param<http::ResponseTimeout> for Route {
    fn param(&self) -> http::ResponseTimeout {
        http::ResponseTimeout(self.route.timeout())
    }
}

// === impl Profile ===

impl Param<profiles::Receiver> for Profile {
    fn param(&self) -> profiles::Receiver {
        self.profiles.clone()
    }
}

// === impl Logical ===

impl From<Profile> for Logical {
    fn from(Profile { logical, .. }: Profile) -> Self {
        logical
    }
}

impl Param<u16> for Logical {
    fn param(&self) -> u16 {
        self.addr.as_ref().port()
    }
}

impl Param<transport::labels::Key> for Logical {
    fn param(&self) -> transport::labels::Key {
        transport::labels::Key::InboundClient
    }
}

impl Param<metrics::EndpointLabels> for Logical {
    fn param(&self) -> metrics::EndpointLabels {
        metrics::InboundEndpointLabels {
            tls: self.tls.clone(),
            authority: self.logical.as_ref().map(|d| d.as_http_authority()),
            target_addr: self.addr.into(),
            policy: self.permit.labels.clone(),
        }
        .into()
    }
}

impl classify::CanClassify for Logical {
    type Classify = classify::Request;

    fn classify(&self) -> classify::Request {
        classify::Request::default()
    }
}

impl tap::Inspect for Logical {
    fn src_addr<B>(&self, req: &http::Request<B>) -> Option<SocketAddr> {
        req.extensions()
            .get::<Remote<ClientAddr>>()
            .map(|a| *a.as_ref())
    }

    fn src_tls<B>(&self, req: &http::Request<B>) -> tls::ConditionalServerTls {
        req.extensions()
            .get::<tls::ConditionalServerTls>()
            .cloned()
            .unwrap_or(tls::ConditionalServerTls::None(tls::NoServerTls::Disabled))
    }

    fn dst_addr<B>(&self, _: &http::Request<B>) -> Option<SocketAddr> {
        Some(self.addr.into())
    }

    fn dst_labels<B>(&self, _: &http::Request<B>) -> Option<tap::Labels> {
        Some(self.labels.clone())
    }

    fn dst_tls<B>(&self, _: &http::Request<B>) -> tls::ConditionalClientTls {
        tls::ConditionalClientTls::None(tls::NoClientTls::Loopback)
    }

    fn route_labels<B>(&self, req: &http::Request<B>) -> Option<tap::Labels> {
        req.extensions()
            .get::<profiles::http::Route>()
            .map(|r| r.labels().clone())
    }

    fn is_outbound<B>(&self, _: &http::Request<B>) -> bool {
        false
    }
}

// === impl Http ===

impl Param<Remote<ServerAddr>> for Http {
    fn param(&self) -> Remote<ServerAddr> {
        self.addr
    }
}

impl Param<http::client::Settings> for Http {
    fn param(&self) -> http::client::Settings {
        self.settings
    }
}

impl From<Logical> for Http {
    fn from(l: Logical) -> Self {
        Self {
            addr: l.addr,
            settings: l.http.into(),
            permit: l.permit,
        }
    }
}

impl Param<transport::labels::Key> for Http {
    fn param(&self) -> transport::labels::Key {
        transport::labels::Key::InboundClient
    }
}

// === impl ClientRescue ===

impl ClientRescue {
    pub fn layer<N>(
    ) -> impl svc::layer::Layer<N, Service = errors::NewRespondService<Self, Self, N>> + Clone {
        errors::respond::layer(Self)
    }
}

impl<T> ExtractParam<Self, T> for ClientRescue {
    #[inline]
    fn extract_param(&self, _: &T) -> Self {
        *self
    }
}

impl ExtractParam<errors::respond::EmitHeaders, Logical> for ClientRescue {
    #[inline]
    fn extract_param(&self, t: &Logical) -> errors::respond::EmitHeaders {
        // Only emit informational headers to meshed peers.
        let emit = t
            .tls
            .value()
            .map(|tls| match tls {
                tls::ServerTls::Established { client_id, .. } => client_id.is_some(),
                _ => false,
            })
            .unwrap_or(false);
        errors::respond::EmitHeaders(emit)
    }
}

impl errors::HttpRescue<Error> for ClientRescue {
    fn rescue(&self, error: Error) -> Result<errors::SyntheticHttpResponse> {
        if let Some(cause) = errors::cause_ref::<std::io::Error>(&*error) {
            return Ok(errors::SyntheticHttpResponse::bad_gateway(cause));
        }
        if let Some(cause) = errors::cause_ref::<errors::ConnectTimeout>(&*error) {
            return Ok(errors::SyntheticHttpResponse::gateway_timeout(cause));
        }

        Err(error)
    }
}<|MERGE_RESOLUTION|>--- conflicted
+++ resolved
@@ -259,21 +259,6 @@
             ),
             (
                 "srv_kind".to_string(),
-<<<<<<< HEAD
-                permit.server_labels.kind.to_string(),
-            ),
-            (
-                "srv_name".to_string(),
-                permit.server_labels.name.to_string(),
-            ),
-            (
-                "authz_kind".to_string(),
-                permit.authz_labels.kind.to_string(),
-            ),
-            (
-                "authz_name".to_string(),
-                permit.authz_labels.name.to_string(),
-=======
                 permit.labels.server.0.kind.to_string(),
             ),
             (
@@ -291,7 +276,6 @@
             (
                 "authz_name".to_string(),
                 permit.labels.authz.name.to_string(),
->>>>>>> 6cb47d05
             ),
         ];
 
