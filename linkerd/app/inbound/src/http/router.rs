use crate::{policy, stack_labels, Inbound};
use linkerd_app_core::{
    classify, errors, http_tracing, metrics,
    profiles::{self, DiscoveryRejected},
    proxy::{http, tap},
    svc::{self, ExtractParam, Param},
    tls,
    transport::{self, ClientAddr, Remote, ServerAddr},
    Error, Infallible, NameAddr, Result,
};
use std::net::SocketAddr;
use tracing::{debug, debug_span};

/// Describes an HTTP client target.
#[derive(Clone, Debug, PartialEq, Eq, Hash)]
pub struct Http {
    addr: Remote<ServerAddr>,
    settings: http::client::Settings,
<<<<<<< HEAD
    permit: policy::RoutePermit,
=======
    permit: policy::HTTPRoutePermit,
>>>>>>> a32f1b02
}

/// Builds `Logical` targets for each HTTP request.
#[derive(Clone, Debug)]
struct LogicalPerRequest {
    server: Remote<ServerAddr>,
    tls: tls::ConditionalServerTls,
<<<<<<< HEAD
    permit: policy::RoutePermit,
=======
    permit: policy::HTTPRoutePermit,
>>>>>>> a32f1b02
    labels: tap::Labels,
}

/// Describes a logical request target.
#[derive(Clone, Debug, PartialEq, Eq, Hash)]
struct Logical {
    /// The request's logical destination. Used for profile discovery.
    logical: Option<NameAddr>,
    addr: Remote<ServerAddr>,
    http: http::Version,
    tls: tls::ConditionalServerTls,
<<<<<<< HEAD
    permit: policy::RoutePermit,
=======
    permit: policy::HTTPRoutePermit,
>>>>>>> a32f1b02
    labels: tap::Labels,
}

/// Describes a resolved profile for a logical service.
#[derive(Clone, Debug)]
struct Profile {
    addr: profiles::LogicalAddr,
    logical: Logical,
    profiles: profiles::Receiver,
}

#[derive(Clone, Debug)]
struct ProfileRoute {
    profile: Profile,
    route: profiles::http::Route,
}

#[derive(Copy, Clone, Debug)]
struct ClientRescue;

// === impl Inbound ===

impl<C> Inbound<C> {
    pub(crate) fn push_http_router<T, P>(
        self,
        profiles: P,
    ) -> Inbound<
        svc::ArcNewService<
            T,
            impl svc::Service<
                    http::Request<http::BoxBody>,
                    Response = http::Response<http::BoxBody>,
                    Error = Error,
                    Future = impl Send,
                > + Clone,
        >,
    >
    where
        T: Param<http::Version>
            + Param<Remote<ServerAddr>>
            + Param<Remote<ClientAddr>>
            + Param<tls::ConditionalServerTls>
            + Param<policy::AllowPolicy>,
        T: Clone + Send + 'static,
        P: profiles::GetProfile<profiles::LookupAddr> + Clone + Send + Sync + 'static,
        P::Future: Send,
        P::Error: Send,
        C: svc::MakeConnection<Http> + Clone + Send + Sync + Unpin + 'static,
        C::Connection: Send + Unpin,
        C::Metadata: Send,
        C::Future: Send,
    {
        self.map_stack(|config, rt, connect| {
            let allow_profile = config.allow_discovery.clone();

            // Creates HTTP clients for each inbound port & HTTP settings.
            let http = connect
                .push(svc::layer::mk(|inner: C| inner.into_service()))
                .check_service::<Http>()
                .push(svc::stack::BoxFuture::layer())
                .check_service::<Http>()
                .push(transport::metrics::Client::layer(rt.metrics.proxy.transport.clone()))
                .check_service::<Http>()
                .push_map_target(|(_version, target)| target)
                .push(http::client::layer(
                    config.proxy.connect.h1_settings,
                    config.proxy.connect.h2_settings,
                ))
                .check_service::<Http>()
                .push_on_service(svc::MapErr::layer(Into::into))
                .into_new_service()
                .push_new_reconnect(config.proxy.connect.backoff)
                .push_map_target(Http::from)
                // Handle connection-level errors eagerly so that we can report 5XX failures in tap
                // and metrics. HTTP error metrics are not incremented here so that errors are not
                // double-counted--i.e., endpoint metrics track these responses and error metrics
                // track proxy errors that occur higher in the stack.
                .push(ClientRescue::layer())
                // Registers the stack to be tapped.
                .push(tap::NewTapHttp::layer(rt.tap.clone()))
                // Records metrics for each `Logical`.
                .push(
                    rt.metrics
                        .proxy
                        .http_endpoint
                        .to_layer::<classify::Response, _, _>(),
                )
                .push_on_service(
                    svc::layers()
                        .push(http_tracing::client(
                            rt.span_sink.clone(),
                            super::trace_labels(),
                        ))
                        .push(http::BoxResponse::layer())
                        // This box is needed to reduce compile times on recent
                        // (2021-10-17) nightlies, though this may be fixed by
                        // https://github.com/rust-lang/rust/pull/89831. It should
                        // be removed when possible.
                        .push(svc::BoxService::layer())
                );

            // Attempts to discover a service profile for each logical target (as
            // informed by the request's headers). The stack is cached until a
            // request has not been received for `cache_max_idle_age`.
            http.clone()
                .check_new_service::<Logical, http::Request<http::BoxBody>>()
                .push_map_target(|p: Profile| p.logical)
                .push(profiles::http::NewProxyRouter::layer(
                    // If the request matches a route, use a per-route proxy to
                    // wrap the inner service.
                    svc::proxies()
                        .push_map_target(|r: ProfileRoute| r.profile.logical)
                        .push_on_service(http::BoxRequest::layer())
                        .push(
                            rt.metrics
                                .proxy
                                .http_profile_route
                                .to_layer::<classify::Response, _, _>(),
                        )
                        .push_on_service(http::BoxResponse::layer())
                        .push(classify::NewClassify::layer())
                        .push_http_insert_target::<profiles::http::Route>()
                        .push_map_target(|(route, profile)| ProfileRoute { route, profile })
                        .into_inner(),
                ))
                .push_switch(
                    // If the profile was resolved to a logical (service) address, build a profile
                    // stack to include route-level metrics, etc. Otherwise, skip this stack and use
                    // the underlying target stack directly.
                    |(rx, logical): (Option<profiles::Receiver>, Logical)| -> Result<_, Infallible> {
                        if let Some(rx) = rx {
                            if let Some(addr) = rx.logical_addr() {
                                return Ok(svc::Either::A(Profile {
                                    addr,
                                    logical,
                                    profiles: rx,
                                }));
                            }
                        }
                        Ok(svc::Either::B(logical))
                    },
                    http.clone()
                        .check_new_service::<Logical, http::Request<_>>()
                        .into_inner(),
                )
                .push(profiles::discover::layer(profiles, move |t: Logical| {
                    // If the target includes a logical named address and it exists in the set of
                    // allowed discovery suffixes, use that address for discovery. Otherwise, fail
                    // discovery (so that we skip the profile stack above).
                    let addr = t.logical.ok_or_else(|| {
                        DiscoveryRejected::new("inbound profile discovery requires DNS names")
                    })?;
                    if !allow_profile.matches(addr.name()) {
                        tracing::debug!(
                            %addr,
                            suffixes = %allow_profile,
                            "Rejecting discovery, address not in configured DNS suffixes",
                        );
                        return Err(DiscoveryRejected::new("address not in search DNS suffixes"));
                    }
                    Ok(profiles::LookupAddr(addr.into()))
                }))
                .instrument(|_: &Logical| debug_span!("profile"))
                .push_on_service(svc::layer::mk(svc::SpawnReady::new))
                // Skip the profile stack if it takes too long to become ready.
                .push_when_unready(
                    config.profile_idle_timeout,
                    http.push_on_service(svc::layer::mk(svc::SpawnReady::new))
                        .into_inner(),
                )
                .push_on_service(
                    svc::layers()
                        .push(rt.metrics.proxy.stack.layer(stack_labels("http", "logical")))
                        .push(svc::FailFast::layer(
                            "HTTP Logical",
                            config.proxy.dispatch_timeout,
                        ))
                        .push_spawn_buffer(config.proxy.buffer_capacity),
                )
                .push_cache(config.proxy.cache_max_idle_age)
                .push_on_service(
                    svc::layers()
                        .push(http::Retain::layer())
                        .push(http::BoxResponse::layer()),
                )
                .check_new_service::<Logical, http::Request<http::BoxBody>>()
                .instrument(|t: &Logical| {
                    let name = t.logical.as_ref().map(tracing::field::display);
                    match t.http {
                        http::Version::H2 => debug_span!("http2", name),
                        http::Version::Http1 => debug_span!("http1", name),
                    }
                })
                // Routes each request to a target, obtains a service for that target, and
                // dispatches the request. NewRouter moves the NewService into the service type, so
                // minimize it's type footprint with a Box.
                .push(svc::ArcNewService::layer())
                .push(svc::NewRouter::layer(LogicalPerRequest::from))
                .push(policy::NewHttpPolicy::layer(rt.metrics.http_authz.clone()))
                // Used by tap.
                .push_http_insert_target::<tls::ConditionalServerTls>()
                .push_http_insert_target::<Remote<ClientAddr>>()
                .push(svc::ArcNewService::layer())
        })
    }
}

// === impl LogicalPerRequest ===

<<<<<<< HEAD
impl<T> From<(policy::RoutePermit, T)> for LogicalPerRequest
=======
impl<T> From<(policy::HTTPRoutePermit, T)> for LogicalPerRequest
>>>>>>> a32f1b02
where
    T: Param<Remote<ServerAddr>>,
    T: Param<tls::ConditionalServerTls>,
{
<<<<<<< HEAD
    fn from((permit, t): (policy::RoutePermit, T)) -> Self {
        let labels = vec![
            (
                "srv_group".to_string(),
                permit.labels.route.server.0.group().to_string(),
            ),
            (
                "srv_kind".to_string(),
                permit.labels.route.server.0.kind().to_string(),
            ),
            (
                "srv_name".to_string(),
                permit.labels.route.server.0.name().to_string(),
            ),
            (
                "route_group".to_string(),
                permit.labels.route.route.group().to_string(),
            ),
            (
                "route_kind".to_string(),
                permit.labels.route.route.kind().to_string(),
            ),
            (
                "route_name".to_string(),
                permit.labels.route.route.name().to_string(),
            ),
            (
                "authz_group".to_string(),
                permit.labels.authz.group().to_string(),
            ),
            (
                "authz_kind".to_string(),
                permit.labels.authz.kind().to_string(),
            ),
            (
                "authz_name".to_string(),
                permit.labels.authz.name().to_string(),
            ),
        ];
=======
    fn from((permit, t): (policy::HTTPRoutePermit, T)) -> Self {
        let labels = [
            ("srv", &permit.labels.route.server.0),
            ("route", &permit.labels.route.route),
            ("authz", &permit.labels.authz),
        ]
        .into_iter()
        .flat_map(|(k, v)| {
            [
                (format!("{k}_group"), v.group().to_string()),
                (format!("{k}_kind"), v.kind().to_string()),
                (format!("{k}_name"), v.name().to_string()),
            ]
        })
        .collect::<std::collections::BTreeMap<_, _>>();
>>>>>>> a32f1b02

        Self {
            server: t.param(),
            tls: t.param(),
            permit,
            labels: labels.into(),
        }
    }
}

impl<A> svc::stack::RecognizeRoute<http::Request<A>> for LogicalPerRequest {
    type Key = Logical;

    fn recognize(&self, req: &http::Request<A>) -> Result<Self::Key> {
        use linkerd_app_core::{
            http_request_authority_addr, http_request_host_addr, CANONICAL_DST_HEADER,
        };
        use std::str::FromStr;

        // Try to read a logical named address from the request. First check the canonical-dst
        // header as set by the client proxy; otherwise fallback to the request's `:authority` or
        // `host` headers. If these values include a numeric address, no logical name will be used.
        // This value is used for profile discovery.
        let logical = req
            .headers()
            .get(CANONICAL_DST_HEADER)
            .and_then(|dst| {
                let dst = dst.to_str().ok()?;
                let addr = NameAddr::from_str(dst).ok()?;
                debug!(%addr, "using {}", CANONICAL_DST_HEADER);
                Some(addr)
            })
            .or_else(|| http_request_authority_addr(req).ok()?.into_name_addr())
            .or_else(|| http_request_host_addr(req).ok()?.into_name_addr());

        Ok(Logical {
            logical,
            addr: self.server,
            tls: self.tls.clone(),
            permit: self.permit.clone(),
            // Use the request's HTTP version (i.e. as modified by orig-proto downgrading).
            http: req
                .version()
                .try_into()
                .expect("HTTP version must be valid"),
            labels: self.labels.clone(),
        })
    }
}

// === impl Route ===

impl Param<profiles::http::Route> for ProfileRoute {
    fn param(&self) -> profiles::http::Route {
        self.route.clone()
    }
}

impl Param<metrics::ProfileRouteLabels> for ProfileRoute {
    fn param(&self) -> metrics::ProfileRouteLabels {
        metrics::ProfileRouteLabels::inbound(self.profile.addr.clone(), &self.route)
    }
}

impl classify::CanClassify for ProfileRoute {
    type Classify = classify::Request;

    fn classify(&self) -> classify::Request {
        self.route.response_classes().clone().into()
    }
}

impl Param<http::ResponseTimeout> for ProfileRoute {
    fn param(&self) -> http::ResponseTimeout {
        http::ResponseTimeout(self.route.timeout())
    }
}

// === impl Profile ===

impl Param<profiles::Receiver> for Profile {
    fn param(&self) -> profiles::Receiver {
        self.profiles.clone()
    }
}

// === impl Logical ===

impl From<Profile> for Logical {
    fn from(Profile { logical, .. }: Profile) -> Self {
        logical
    }
}

impl Param<u16> for Logical {
    fn param(&self) -> u16 {
        self.addr.port()
    }
}

impl Param<transport::labels::Key> for Logical {
    fn param(&self) -> transport::labels::Key {
        transport::labels::Key::InboundClient
    }
}

impl Param<metrics::EndpointLabels> for Logical {
    fn param(&self) -> metrics::EndpointLabels {
        metrics::InboundEndpointLabels {
            tls: self.tls.clone(),
            authority: self.logical.as_ref().map(|d| d.as_http_authority()),
            target_addr: self.addr.into(),
            policy: self.permit.labels.clone(),
        }
        .into()
    }
}

impl classify::CanClassify for Logical {
    type Classify = classify::Request;

    fn classify(&self) -> classify::Request {
        classify::Request::default()
    }
}

impl tap::Inspect for Logical {
    fn src_addr<B>(&self, req: &http::Request<B>) -> Option<SocketAddr> {
        req.extensions().get::<Remote<ClientAddr>>().map(|a| **a)
    }

    fn src_tls<B>(&self, req: &http::Request<B>) -> tls::ConditionalServerTls {
        req.extensions()
            .get::<tls::ConditionalServerTls>()
            .cloned()
            .unwrap_or(tls::ConditionalServerTls::None(tls::NoServerTls::Disabled))
    }

    fn dst_addr<B>(&self, _: &http::Request<B>) -> Option<SocketAddr> {
        Some(self.addr.into())
    }

    fn dst_labels<B>(&self, _: &http::Request<B>) -> Option<tap::Labels> {
        Some(self.labels.clone())
    }

    fn dst_tls<B>(&self, _: &http::Request<B>) -> tls::ConditionalClientTls {
        tls::ConditionalClientTls::None(tls::NoClientTls::Loopback)
    }

    fn route_labels<B>(&self, req: &http::Request<B>) -> Option<tap::Labels> {
        req.extensions()
            .get::<profiles::http::Route>()
            .map(|r| r.labels().clone())
    }

    fn is_outbound<B>(&self, _: &http::Request<B>) -> bool {
        false
    }
}

// === impl Http ===

impl Param<Remote<ServerAddr>> for Http {
    fn param(&self) -> Remote<ServerAddr> {
        self.addr
    }
}

impl Param<http::client::Settings> for Http {
    fn param(&self) -> http::client::Settings {
        self.settings
    }
}

impl From<Logical> for Http {
    fn from(l: Logical) -> Self {
        Self {
            addr: l.addr,
            settings: l.http.into(),
            permit: l.permit,
        }
    }
}

impl Param<transport::labels::Key> for Http {
    fn param(&self) -> transport::labels::Key {
        transport::labels::Key::InboundClient
    }
}

// === impl ClientRescue ===

impl ClientRescue {
    pub fn layer<N>(
    ) -> impl svc::layer::Layer<N, Service = errors::NewRespondService<Self, Self, N>> + Clone {
        errors::respond::layer(Self)
    }
}

impl<T> ExtractParam<Self, T> for ClientRescue {
    #[inline]
    fn extract_param(&self, _: &T) -> Self {
        *self
    }
}

impl ExtractParam<errors::respond::EmitHeaders, Logical> for ClientRescue {
    #[inline]
    fn extract_param(&self, t: &Logical) -> errors::respond::EmitHeaders {
        // Only emit informational headers to meshed peers.
        let emit = t
            .tls
            .value()
            .map(|tls| match tls {
                tls::ServerTls::Established { client_id, .. } => client_id.is_some(),
                _ => false,
            })
            .unwrap_or(false);
        errors::respond::EmitHeaders(emit)
    }
}

impl errors::HttpRescue<Error> for ClientRescue {
    fn rescue(&self, error: Error) -> Result<errors::SyntheticHttpResponse> {
        if let Some(cause) = errors::cause_ref::<std::io::Error>(&*error) {
            return Ok(errors::SyntheticHttpResponse::bad_gateway(cause));
        }
        if let Some(cause) = errors::cause_ref::<errors::ConnectTimeout>(&*error) {
            return Ok(errors::SyntheticHttpResponse::gateway_timeout(cause));
        }

        Err(error)
    }
}<|MERGE_RESOLUTION|>--- conflicted
+++ resolved
@@ -16,11 +16,7 @@
 pub struct Http {
     addr: Remote<ServerAddr>,
     settings: http::client::Settings,
-<<<<<<< HEAD
-    permit: policy::RoutePermit,
-=======
-    permit: policy::HTTPRoutePermit,
->>>>>>> a32f1b02
+    permit: policy::HttpRoutePermit,
 }
 
 /// Builds `Logical` targets for each HTTP request.
@@ -28,11 +24,7 @@
 struct LogicalPerRequest {
     server: Remote<ServerAddr>,
     tls: tls::ConditionalServerTls,
-<<<<<<< HEAD
-    permit: policy::RoutePermit,
-=======
-    permit: policy::HTTPRoutePermit,
->>>>>>> a32f1b02
+    permit: policy::HttpRoutePermit,
     labels: tap::Labels,
 }
 
@@ -44,11 +36,7 @@
     addr: Remote<ServerAddr>,
     http: http::Version,
     tls: tls::ConditionalServerTls,
-<<<<<<< HEAD
-    permit: policy::RoutePermit,
-=======
-    permit: policy::HTTPRoutePermit,
->>>>>>> a32f1b02
+    permit: policy::HttpRoutePermit,
     labels: tap::Labels,
 }
 
@@ -258,57 +246,12 @@
 
 // === impl LogicalPerRequest ===
 
-<<<<<<< HEAD
-impl<T> From<(policy::RoutePermit, T)> for LogicalPerRequest
-=======
-impl<T> From<(policy::HTTPRoutePermit, T)> for LogicalPerRequest
->>>>>>> a32f1b02
+impl<T> From<(policy::HttpRoutePermit, T)> for LogicalPerRequest
 where
     T: Param<Remote<ServerAddr>>,
     T: Param<tls::ConditionalServerTls>,
 {
-<<<<<<< HEAD
-    fn from((permit, t): (policy::RoutePermit, T)) -> Self {
-        let labels = vec![
-            (
-                "srv_group".to_string(),
-                permit.labels.route.server.0.group().to_string(),
-            ),
-            (
-                "srv_kind".to_string(),
-                permit.labels.route.server.0.kind().to_string(),
-            ),
-            (
-                "srv_name".to_string(),
-                permit.labels.route.server.0.name().to_string(),
-            ),
-            (
-                "route_group".to_string(),
-                permit.labels.route.route.group().to_string(),
-            ),
-            (
-                "route_kind".to_string(),
-                permit.labels.route.route.kind().to_string(),
-            ),
-            (
-                "route_name".to_string(),
-                permit.labels.route.route.name().to_string(),
-            ),
-            (
-                "authz_group".to_string(),
-                permit.labels.authz.group().to_string(),
-            ),
-            (
-                "authz_kind".to_string(),
-                permit.labels.authz.kind().to_string(),
-            ),
-            (
-                "authz_name".to_string(),
-                permit.labels.authz.name().to_string(),
-            ),
-        ];
-=======
-    fn from((permit, t): (policy::HTTPRoutePermit, T)) -> Self {
+    fn from((permit, t): (policy::HttpRoutePermit, T)) -> Self {
         let labels = [
             ("srv", &permit.labels.route.server.0),
             ("route", &permit.labels.route.route),
@@ -323,7 +266,6 @@
             ]
         })
         .collect::<std::collections::BTreeMap<_, _>>();
->>>>>>> a32f1b02
 
         Self {
             server: t.param(),
