<<<<<<< HEAD
use crate::policy::{self, AllowPolicy, Permit};
=======
use crate::policy::{AllowPolicy, ServerPermit};
>>>>>>> 6cb47d05
use linkerd_app_core::{
    metrics::{
        metrics, Counter, FmtMetrics, ServerAuthzLabels, ServerLabel, TargetAddr, TlsAccept,
    },
    tls,
};
use parking_lot::Mutex;
use std::{collections::HashMap, sync::Arc};

metrics! {
    inbound_http_authz_allow_total: Counter {
        "The total number of inbound HTTP requests that were authorized"
    },
    inbound_http_authz_deny_total: Counter {
        "The total number of inbound HTTP requests that could not be processed due to a proxy error."
    },

    inbound_tcp_authz_allow_total: Counter {
        "The total number of inbound TCP connections that were authorized"
    },
    inbound_tcp_authz_deny_total: Counter {
        "The total number of inbound TCP connections that were denied"
    },
    inbound_tcp_authz_terminate_total: Counter {
        "The total number of inbound TCP connections that were terminated due to an authorization change"
    }
}

#[derive(Clone, Debug, Default)]
pub struct HttpAuthzMetrics(Arc<HttpInner>);

#[derive(Clone, Debug, Default)]
pub(crate) struct TcpAuthzMetrics(Arc<TcpInner>);

#[derive(Debug, Default)]
struct HttpInner {
    allow: Mutex<HashMap<AuthzKey, Counter>>,
    deny: Mutex<HashMap<SrvKey, Counter>>,
}

#[derive(Debug, Default)]
struct TcpInner {
    allow: Mutex<HashMap<AuthzKey, Counter>>,
    deny: Mutex<HashMap<SrvKey, Counter>>,
    terminate: Mutex<HashMap<SrvKey, Counter>>,
}

#[derive(Debug, Hash, PartialEq, Eq)]
struct SrvKey {
    target: TargetAddr,
    labels: Arc<policy::Labels>,
    tls: tls::ConditionalServerTls,
}

#[derive(Debug, Hash, PartialEq, Eq)]
struct AuthzKey {
    target: TargetAddr,
    authz: ServerAuthzLabels,
    tls: tls::ConditionalServerTls,
}

// === impl HttpAuthzMetrics ===

impl HttpAuthzMetrics {
    pub fn allow(&self, permit: &ServerPermit, tls: tls::ConditionalServerTls) {
        self.0
            .allow
            .lock()
            .entry(AuthzKey::new(permit, tls))
            .or_default()
            .incr();
    }

    pub fn deny(&self, policy: &AllowPolicy, tls: tls::ConditionalServerTls) {
        self.0
            .deny
            .lock()
            .entry(SrvKey::new(policy, tls))
            .or_default()
            .incr();
    }
}

impl FmtMetrics for HttpAuthzMetrics {
    fn fmt_metrics(&self, f: &mut std::fmt::Formatter<'_>) -> std::fmt::Result {
        let allow = self.0.allow.lock();
        if !allow.is_empty() {
            inbound_http_authz_allow_total.fmt_help(f)?;
            inbound_http_authz_allow_total.fmt_scopes(
                f,
                allow
                    .iter()
                    .map(|(k, c)| ((k.target, (&k.authz, TlsAccept(&k.tls))), c)),
                |c| c,
            )?;
        }
        drop(allow);

        let deny = self.0.deny.lock();
        if !deny.is_empty() {
            inbound_http_authz_deny_total.fmt_help(f)?;
            inbound_http_authz_deny_total.fmt_scopes(
                f,
                deny.iter()
                    .map(|(k, c)| ((k.target, (&k.server, TlsAccept(&k.tls))), c)),
                |c| c,
            )?;
        }
        drop(deny);

        Ok(())
    }
}

// === impl TcpAuthzMetrics ===

impl TcpAuthzMetrics {
    pub fn allow(&self, permit: &ServerPermit, tls: tls::ConditionalServerTls) {
        self.0
            .allow
            .lock()
            .entry(AuthzKey::new(permit, tls))
            .or_default()
            .incr();
    }

    pub fn deny(&self, policy: &AllowPolicy, tls: tls::ConditionalServerTls) {
        self.0
            .deny
            .lock()
            .entry(SrvKey::new(policy, tls))
            .or_default()
            .incr();
    }

    pub fn terminate(&self, policy: &AllowPolicy, tls: tls::ConditionalServerTls) {
        self.0
            .terminate
            .lock()
            .entry(SrvKey::new(policy, tls))
            .or_default()
            .incr();
    }
}

impl FmtMetrics for TcpAuthzMetrics {
    fn fmt_metrics(&self, f: &mut std::fmt::Formatter<'_>) -> std::fmt::Result {
        let allow = self.0.allow.lock();
        if !allow.is_empty() {
            inbound_tcp_authz_allow_total.fmt_help(f)?;
            inbound_tcp_authz_allow_total.fmt_scopes(
                f,
                allow
                    .iter()
                    .map(|(k, c)| ((k.target, (&k.authz, TlsAccept(&k.tls))), c)),
                |c| c,
            )?;
        }
        drop(allow);

        let deny = self.0.deny.lock();
        if !deny.is_empty() {
            inbound_tcp_authz_deny_total.fmt_help(f)?;
            inbound_tcp_authz_deny_total.fmt_scopes(
                f,
                deny.iter()
                    .map(|(k, c)| ((k.target, (&k.server, TlsAccept(&k.tls))), c)),
                |c| c,
            )?;
        }
        drop(deny);

        let terminate = self.0.terminate.lock();
        if !terminate.is_empty() {
            inbound_tcp_authz_terminate_total.fmt_help(f)?;
            inbound_tcp_authz_terminate_total.fmt_scopes(
                f,
                terminate
                    .iter()
                    .map(|(k, c)| ((k.target, (&k.server, TlsAccept(&k.tls))), c)),
                |c| c,
            )?;
        }
        drop(terminate);

        Ok(())
    }
}

// === impl SrvKey ===

impl SrvKey {
    fn new(policy: &AllowPolicy, tls: tls::ConditionalServerTls) -> Self {
        Self {
            target: TargetAddr(policy.dst_addr().into()),
            server: policy.server_label(),
            tls,
        }
    }
}

// === impl AuthzKey ===

impl AuthzKey {
    fn new(permit: &ServerPermit, tls: tls::ConditionalServerTls) -> Self {
        Self {
            tls,
            target: TargetAddr(permit.dst.into()),
            authz: permit.labels.clone(),
        }
    }
}<|MERGE_RESOLUTION|>--- conflicted
+++ resolved
@@ -1,8 +1,4 @@
-<<<<<<< HEAD
-use crate::policy::{self, AllowPolicy, Permit};
-=======
 use crate::policy::{AllowPolicy, ServerPermit};
->>>>>>> 6cb47d05
 use linkerd_app_core::{
     metrics::{
         metrics, Counter, FmtMetrics, ServerAuthzLabels, ServerLabel, TargetAddr, TlsAccept,
@@ -53,7 +49,7 @@
 #[derive(Debug, Hash, PartialEq, Eq)]
 struct SrvKey {
     target: TargetAddr,
-    labels: Arc<policy::Labels>,
+    labels: ServerLabel,
     tls: tls::ConditionalServerTls,
 }
 
@@ -107,7 +103,7 @@
             inbound_http_authz_deny_total.fmt_scopes(
                 f,
                 deny.iter()
-                    .map(|(k, c)| ((k.target, (&k.server, TlsAccept(&k.tls))), c)),
+                    .map(|(k, c)| ((k.target, (&k.labels, TlsAccept(&k.tls))), c)),
                 |c| c,
             )?;
         }
@@ -169,7 +165,7 @@
             inbound_tcp_authz_deny_total.fmt_scopes(
                 f,
                 deny.iter()
-                    .map(|(k, c)| ((k.target, (&k.server, TlsAccept(&k.tls))), c)),
+                    .map(|(k, c)| ((k.target, (&k.labels, TlsAccept(&k.tls))), c)),
                 |c| c,
             )?;
         }
@@ -182,7 +178,7 @@
                 f,
                 terminate
                     .iter()
-                    .map(|(k, c)| ((k.target, (&k.server, TlsAccept(&k.tls))), c)),
+                    .map(|(k, c)| ((k.target, (&k.labels, TlsAccept(&k.tls))), c)),
                 |c| c,
             )?;
         }
@@ -198,7 +194,7 @@
     fn new(policy: &AllowPolicy, tls: tls::ConditionalServerTls) -> Self {
         Self {
             target: TargetAddr(policy.dst_addr().into()),
-            server: policy.server_label(),
+            labels: policy.server_label(),
             tls,
         }
     }
