--- conflicted
+++ resolved
@@ -10,14 +10,10 @@
 pub(crate) use self::store::Store;
 pub use self::{
     config::Config,
-<<<<<<< HEAD
     http::{
         HttpRouteErrorResponse, HttpRouteInvalidRedirect, HttpRouteNotFound, HttpRouteRedirect,
         HttpRouteUnauthorized, HttpRouteUnknownFilter, NewHttpPolicy,
     },
-=======
-    http::{HttpRouteUnauthorized, NewHttpPolicy},
->>>>>>> a32f1b02
     tcp::NewTcpPolicy,
 };
 
@@ -71,26 +67,18 @@
     pub labels: ServerAuthzLabels,
 }
 
-<<<<<<< HEAD
-#[derive(Clone, Debug, PartialEq, Eq, Hash)]
-pub struct RoutePermit {
-=======
 // Describes an authorized HTTP request.
 #[derive(Clone, Debug, PartialEq, Eq, Hash)]
-pub struct HTTPRoutePermit {
->>>>>>> a32f1b02
+pub struct HttpRoutePermit {
     pub dst: OrigDstAddr,
     pub labels: RouteAuthzLabels,
 }
 
-<<<<<<< HEAD
 pub enum Routes {
     Http(Arc<[HttpRoute]>),
     Grpc(Arc<[GrpcRoute]>),
 }
 
-=======
->>>>>>> a32f1b02
 // === impl DefaultPolicy ===
 
 impl From<ServerPolicy> for DefaultPolicy {
