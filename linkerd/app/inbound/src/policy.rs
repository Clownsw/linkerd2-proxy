mod api;
mod authorize;
mod config;
pub mod defaults;
mod store;
#[cfg(test)]
mod tests;

pub use self::authorize::{NewAuthorizeHttp, NewAuthorizeTcp};
pub use self::config::Config;
pub(crate) use self::store::Store;

<<<<<<< HEAD
=======
use linkerd_app_core::metrics::ServerAuthzLabels;
pub use linkerd_app_core::metrics::ServerLabel;
>>>>>>> 6cb47d05
use linkerd_app_core::{
    tls,
    transport::{ClientAddr, OrigDstAddr, Remote},
    Result,
};
use linkerd_cache::Cached;
pub use linkerd_server_policy::{
<<<<<<< HEAD
    self as policy, Authentication, Authorization, Labels, Protocol, ServerPolicy, Suffix,
=======
    authz::Suffix, Authentication, Authorization, Meta, Protocol, ServerPolicy,
>>>>>>> 6cb47d05
};
use std::sync::Arc;
use thiserror::Error;
use tokio::sync::watch;

#[derive(Clone, Debug, Error)]
#[error("unauthorized connection on {}/{}", server.kind, server.name)]
pub struct DeniedUnauthorized {
<<<<<<< HEAD
    server: std::sync::Arc<Labels>,
=======
    server: Arc<Meta>,
>>>>>>> 6cb47d05
}

pub trait GetPolicy {
    // Returns the traffic policy configured for the destination address.
    fn get_policy(&self, dst: OrigDstAddr) -> AllowPolicy;
}

#[derive(Clone, Debug, PartialEq, Eq)]
pub enum DefaultPolicy {
    Allow(ServerPolicy),
    Deny,
}

#[derive(Clone, Debug)]
pub struct AllowPolicy {
    dst: OrigDstAddr,
    server: Cached<watch::Receiver<ServerPolicy>>,
}

#[derive(Clone, Debug, PartialEq, Eq, Hash)]
pub struct ServerPermit {
    pub dst: OrigDstAddr,
    pub protocol: Protocol,

<<<<<<< HEAD
    pub authz_labels: Arc<policy::Labels>,
    pub server_labels: Arc<policy::Labels>,
=======
    pub labels: ServerAuthzLabels,
>>>>>>> 6cb47d05
}

// === impl DefaultPolicy ===

impl From<ServerPolicy> for DefaultPolicy {
    fn from(p: ServerPolicy) -> Self {
        DefaultPolicy::Allow(p)
    }
}

impl From<DefaultPolicy> for ServerPolicy {
    fn from(d: DefaultPolicy) -> Self {
        match d {
            DefaultPolicy::Allow(p) => p,
            DefaultPolicy::Deny => ServerPolicy {
                protocol: Protocol::Opaque,
<<<<<<< HEAD
                authorizations: vec![].into(),
                labels: Arc::new(policy::Labels {
=======
                authorizations: vec![],
                meta: Arc::new(Meta {
                    group: "default".into(),
>>>>>>> 6cb47d05
                    kind: "default".into(),
                    name: "deny".into(),
                }),
            },
        }
    }
}

// === impl AllowPolicy ===

impl AllowPolicy {
    #[cfg(any(test, fuzzing))]
    pub(crate) fn for_test(
        dst: OrigDstAddr,
        server: ServerPolicy,
    ) -> (Self, watch::Sender<ServerPolicy>) {
        let (tx, server) = watch::channel(server);
        let server = Cached::uncached(server);
        let p = Self { dst, server };
        (p, tx)
    }

    #[inline]
    pub(crate) fn protocol(&self) -> Protocol {
        self.server.borrow().protocol.clone()
    }

    #[inline]
    pub fn dst_addr(&self) -> OrigDstAddr {
        self.dst
    }

    #[inline]
<<<<<<< HEAD
    pub fn server_label(&self) -> Arc<policy::Labels> {
        self.server.borrow().labels.clone()
=======
    pub fn group(&self) -> String {
        self.server.borrow().meta.group.to_string()
    }

    #[inline]
    pub fn kind(&self) -> String {
        self.server.borrow().meta.kind.to_string()
    }

    #[inline]
    pub fn name(&self) -> String {
        self.server.borrow().meta.name.to_string()
    }

    #[inline]
    pub fn server_label(&self) -> ServerLabel {
        ServerLabel(self.server.borrow().meta.clone())
>>>>>>> 6cb47d05
    }

    async fn changed(&mut self) {
        if self.server.changed().await.is_err() {
            // If the sender was dropped, then there can be no further changes.
            futures::future::pending::<()>().await;
        }
    }

    fn http_routes(&self) -> Option<Arc<[policy::HttpRoute]>> {
        let borrow = self.server.borrow();
        match &borrow.protocol {
            Protocol::Detect { http, .. } | Protocol::Http1(http) | Protocol::Http2(http) => {
                Some(http.routes.clone())
            }
            _ => None,
        }
    }

    /// Checks whether the server has any authorizations at all. If it does not,
    /// a denial error is returned.
    pub(crate) fn check_port_allowed(self) -> Result<Self, DeniedUnauthorized> {
        let server = self.server.borrow();

        if server.authorizations.is_empty() {
            return Err(DeniedUnauthorized {
<<<<<<< HEAD
                server: server.labels.clone(),
=======
                server: server.meta.clone(),
>>>>>>> 6cb47d05
            });
        }
        drop(server);

        Ok(self)
    }

    /// Checks whether the destination port's `AllowPolicy` is authorized to
    /// accept connections given the provided TLS state.
    pub(crate) fn check_authorized(
        &self,
        client_addr: Remote<ClientAddr>,
        tls: &tls::ConditionalServerTls,
    ) -> Result<ServerPermit, DeniedUnauthorized> {
        let server = self.server.borrow();
        for authz in server.authorizations.iter() {
<<<<<<< HEAD
            if is_authorized(authz, client_addr, tls) {
                return Ok(Permit::new(self.dst, &*server, authz));
=======
            if authz.networks.iter().any(|n| n.contains(&client_addr.ip())) {
                match authz.authentication {
                    Authentication::Unauthenticated => {
                        return Ok(ServerPermit::new(self.dst, &*server, authz));
                    }

                    Authentication::TlsUnauthenticated => {
                        if let tls::ConditionalServerTls::Some(tls::ServerTls::Established {
                            ..
                        }) = tls
                        {
                            return Ok(ServerPermit::new(self.dst, &*server, authz));
                        }
                    }

                    Authentication::TlsAuthenticated {
                        ref identities,
                        ref suffixes,
                    } => {
                        if let tls::ConditionalServerTls::Some(tls::ServerTls::Established {
                            client_id: Some(tls::server::ClientId(ref id)),
                            ..
                        }) = tls
                        {
                            if identities.contains(id.as_str())
                                || suffixes.iter().any(|s| s.contains(id.as_str()))
                            {
                                return Ok(ServerPermit::new(self.dst, &*server, authz));
                            }
                        }
                    }
                }
>>>>>>> 6cb47d05
            }
        }

        Err(DeniedUnauthorized {
<<<<<<< HEAD
            server: server.labels.clone(),
        })
    }
}

fn is_authorized(
    authz: &Authorization,
    client_addr: Remote<ClientAddr>,
    tls: &tls::ConditionalServerTls,
) -> bool {
    if !authz.networks.iter().any(|n| n.contains(&client_addr.ip())) {
        return false;
    }

    match authz.authentication {
        Authentication::Unauthenticated => true,

        Authentication::TlsUnauthenticated => {
            matches!(
                tls,
                tls::ConditionalServerTls::Some(tls::ServerTls::Established { .. })
            )
        }

        Authentication::TlsAuthenticated {
            ref identities,
            ref suffixes,
        } => match tls {
            tls::ConditionalServerTls::Some(tls::ServerTls::Established {
                client_id: Some(tls::server::ClientId(ref id)),
                ..
            }) => {
                identities.contains(id.as_str()) || suffixes.iter().any(|s| s.contains(id.as_str()))
            }
            _ => false,
        },
    }
}

// === impl Permit ===
=======
            server: server.meta.clone(),
        })
    }
}

// === impl ServerPermit ===
>>>>>>> 6cb47d05

impl ServerPermit {
    fn new(dst: OrigDstAddr, server: &ServerPolicy, authz: &Authorization) -> Self {
        Self {
            dst,
<<<<<<< HEAD
            protocol: server.protocol.clone(),
            authz_labels: authz.labels.clone(),
            server_labels: server.labels.clone(),
=======
            protocol: server.protocol,
            labels: ServerAuthzLabels {
                authz: authz.meta.clone(),
                server: ServerLabel(server.meta.clone()),
            },
>>>>>>> 6cb47d05
        }
    }
}<|MERGE_RESOLUTION|>--- conflicted
+++ resolved
@@ -10,11 +10,8 @@
 pub use self::config::Config;
 pub(crate) use self::store::Store;
 
-<<<<<<< HEAD
-=======
 use linkerd_app_core::metrics::ServerAuthzLabels;
 pub use linkerd_app_core::metrics::ServerLabel;
->>>>>>> 6cb47d05
 use linkerd_app_core::{
     tls,
     transport::{ClientAddr, OrigDstAddr, Remote},
@@ -22,11 +19,7 @@
 };
 use linkerd_cache::Cached;
 pub use linkerd_server_policy::{
-<<<<<<< HEAD
-    self as policy, Authentication, Authorization, Labels, Protocol, ServerPolicy, Suffix,
-=======
-    authz::Suffix, Authentication, Authorization, Meta, Protocol, ServerPolicy,
->>>>>>> 6cb47d05
+    authz::Suffix, Authentication, Authorization, HttpRoute, Meta, Protocol, ServerPolicy,
 };
 use std::sync::Arc;
 use thiserror::Error;
@@ -35,11 +28,7 @@
 #[derive(Clone, Debug, Error)]
 #[error("unauthorized connection on {}/{}", server.kind, server.name)]
 pub struct DeniedUnauthorized {
-<<<<<<< HEAD
-    server: std::sync::Arc<Labels>,
-=======
     server: Arc<Meta>,
->>>>>>> 6cb47d05
 }
 
 pub trait GetPolicy {
@@ -64,12 +53,7 @@
     pub dst: OrigDstAddr,
     pub protocol: Protocol,
 
-<<<<<<< HEAD
-    pub authz_labels: Arc<policy::Labels>,
-    pub server_labels: Arc<policy::Labels>,
-=======
     pub labels: ServerAuthzLabels,
->>>>>>> 6cb47d05
 }
 
 // === impl DefaultPolicy ===
@@ -86,14 +70,9 @@
             DefaultPolicy::Allow(p) => p,
             DefaultPolicy::Deny => ServerPolicy {
                 protocol: Protocol::Opaque,
-<<<<<<< HEAD
                 authorizations: vec![].into(),
-                labels: Arc::new(policy::Labels {
-=======
-                authorizations: vec![],
                 meta: Arc::new(Meta {
                     group: "default".into(),
->>>>>>> 6cb47d05
                     kind: "default".into(),
                     name: "deny".into(),
                 }),
@@ -127,10 +106,6 @@
     }
 
     #[inline]
-<<<<<<< HEAD
-    pub fn server_label(&self) -> Arc<policy::Labels> {
-        self.server.borrow().labels.clone()
-=======
     pub fn group(&self) -> String {
         self.server.borrow().meta.group.to_string()
     }
@@ -148,7 +123,6 @@
     #[inline]
     pub fn server_label(&self) -> ServerLabel {
         ServerLabel(self.server.borrow().meta.clone())
->>>>>>> 6cb47d05
     }
 
     async fn changed(&mut self) {
@@ -158,7 +132,7 @@
         }
     }
 
-    fn http_routes(&self) -> Option<Arc<[policy::HttpRoute]>> {
+    fn http_routes(&self) -> Option<Arc<[HttpRoute]>> {
         let borrow = self.server.borrow();
         match &borrow.protocol {
             Protocol::Detect { http, .. } | Protocol::Http1(http) | Protocol::Http2(http) => {
@@ -175,11 +149,7 @@
 
         if server.authorizations.is_empty() {
             return Err(DeniedUnauthorized {
-<<<<<<< HEAD
-                server: server.labels.clone(),
-=======
                 server: server.meta.clone(),
->>>>>>> 6cb47d05
             });
         }
         drop(server);
@@ -196,49 +166,13 @@
     ) -> Result<ServerPermit, DeniedUnauthorized> {
         let server = self.server.borrow();
         for authz in server.authorizations.iter() {
-<<<<<<< HEAD
             if is_authorized(authz, client_addr, tls) {
-                return Ok(Permit::new(self.dst, &*server, authz));
-=======
-            if authz.networks.iter().any(|n| n.contains(&client_addr.ip())) {
-                match authz.authentication {
-                    Authentication::Unauthenticated => {
-                        return Ok(ServerPermit::new(self.dst, &*server, authz));
-                    }
-
-                    Authentication::TlsUnauthenticated => {
-                        if let tls::ConditionalServerTls::Some(tls::ServerTls::Established {
-                            ..
-                        }) = tls
-                        {
-                            return Ok(ServerPermit::new(self.dst, &*server, authz));
-                        }
-                    }
-
-                    Authentication::TlsAuthenticated {
-                        ref identities,
-                        ref suffixes,
-                    } => {
-                        if let tls::ConditionalServerTls::Some(tls::ServerTls::Established {
-                            client_id: Some(tls::server::ClientId(ref id)),
-                            ..
-                        }) = tls
-                        {
-                            if identities.contains(id.as_str())
-                                || suffixes.iter().any(|s| s.contains(id.as_str()))
-                            {
-                                return Ok(ServerPermit::new(self.dst, &*server, authz));
-                            }
-                        }
-                    }
-                }
->>>>>>> 6cb47d05
+                return Ok(ServerPermit::new(self.dst, &*server, authz));
             }
         }
 
         Err(DeniedUnauthorized {
-<<<<<<< HEAD
-            server: server.labels.clone(),
+            server: server.meta.clone(),
         })
     }
 }
@@ -278,30 +212,16 @@
 }
 
 // === impl Permit ===
-=======
-            server: server.meta.clone(),
-        })
-    }
-}
-
-// === impl ServerPermit ===
->>>>>>> 6cb47d05
 
 impl ServerPermit {
     fn new(dst: OrigDstAddr, server: &ServerPolicy, authz: &Authorization) -> Self {
         Self {
             dst,
-<<<<<<< HEAD
             protocol: server.protocol.clone(),
-            authz_labels: authz.labels.clone(),
-            server_labels: server.labels.clone(),
-=======
-            protocol: server.protocol,
             labels: ServerAuthzLabels {
                 authz: authz.meta.clone(),
                 server: ServerLabel(server.meta.clone()),
             },
->>>>>>> 6cb47d05
         }
     }
 }