#![allow(unused_imports)]

use super::upgrade::HttpConnect;
use http;
use http::header::{CONNECTION, HOST, UPGRADE};
use http::uri::{Authority, Parts, Scheme, Uri};
use std::mem;
use tracing::{debug, trace};

/// Tries to make sure the `Uri` of the request is in a form needed by
/// hyper's Client.
pub fn normalize_our_view_of_uri<B>(req: &mut http::Request<B>) {
    trace!(uri = %req.uri());
    debug_assert!(
        req.uri().scheme_part().is_none(),
        "normalize_uri shouldn't be called with absolute URIs: {:?}",
        req.uri()
    );

    // try to parse the Host header
    if let Some(host) = authority_from_host(&req) {
        trace!(%host, "normalizing URI");
        set_authority(req.uri_mut(), host);
        return;
    }
<<<<<<< HEAD

    // // last resort is to use the so_original_dst
    // if let Some(addr) = req
    //     .extensions()
    //     .get::<tls::accept::Meta>()
    //     .map(|s| s.addrs.target_addr())
    // {
    //     trace!(target.addr = %addr, "using target address");
    //     let mut bytes = BytesMut::with_capacity(31);
    //     write!(&mut bytes, "{}", addr).expect("socket address display is under 31 bytes");
    //     let auth =
    //         Authority::from_shared(bytes.freeze()).expect("socket address is valid authority");
    //     set_authority(req.uri_mut(), auth);
    //     return;
    // }
=======
>>>>>>> 5d57d346

    trace!("not normalizing");
}

/// Convert any URI into its origin-form (relative path part only).
pub fn set_origin_form(uri: &mut Uri) {
    trace!(%uri, "Setting origin form");
    let mut parts = mem::replace(uri, Uri::default()).into_parts();
    parts.scheme = None;
    parts.authority = None;
    *uri = Uri::from_parts(parts).expect("path only is valid origin-form uri")
}

/// Returns an Authority from a request's Host header.
pub fn authority_from_host<B>(req: &http::Request<B>) -> Option<Authority> {
    super::authority_from_header(req, HOST)
}

pub fn set_authority(uri: &mut http::Uri, auth: Authority) {
    let mut parts = Parts::from(mem::replace(uri, Uri::default()));

    parts.authority = Some(auth);

    // If this was an origin-form target (path only),
    // then we can't *only* set the authority, as that's
    // an illegal target (such as `example.com/docs`).
    //
    // But don't set a scheme if this was authority-form (CONNECT),
    // since that would change its meaning (like `https://example.com`).
    if parts.path_and_query.is_some() {
        parts.scheme = Some(Scheme::HTTP);
    }

    let new = Uri::from_parts(parts).expect("absolute uri");

    *uri = new;
}

pub fn strip_connection_headers(headers: &mut http::HeaderMap) {
    if let Some(val) = headers.remove(CONNECTION) {
        if let Ok(conn_header) = val.to_str() {
            // A `Connection` header may have a comma-separated list of
            // names of other headers that are meant for only this specific
            // connection.
            //
            // Iterate these names and remove them as headers.
            for name in conn_header.split(',') {
                let name = name.trim();
                headers.remove(name);
            }
        }
    }

    // Additionally, strip these "connection-level" headers always, since
    // they are otherwise illegal if upgraded to HTTP2.
    headers.remove(UPGRADE);
    headers.remove("proxy-connection");
    headers.remove("keep-alive");
}

/// Checks requests to determine if they want to perform an HTTP upgrade.
pub fn wants_upgrade<B>(req: &http::Request<B>) -> bool {
    // HTTP upgrades were added in 1.1, not 1.0.
    if req.version() != http::Version::HTTP_11 {
        return false;
    }

    if let Some(upgrade) = req.headers().get(UPGRADE) {
        // If an `h2` upgrade over HTTP/1.1 were to go by the proxy,
        // and it succeeded, there would an h2 connection, but it would
        // be opaque-to-the-proxy, acting as just a TCP proxy.
        //
        // A user wouldn't be able to see any usual HTTP telemetry about
        // requests going over that connection. Instead of that confusion,
        // the proxy strips h2 upgrade headers.
        //
        // Eventually, the proxy will support h2 upgrades directly.
        return upgrade != "h2c";
    }

    // HTTP/1.1 CONNECT requests are just like upgrades!
    req.method() == &http::Method::CONNECT
}

/// Checks responses to determine if they are successful HTTP upgrades.
pub fn is_upgrade<B>(res: &http::Response<B>) -> bool {
    // Upgrades were introduced in HTTP/1.1
    if res.version() != http::Version::HTTP_11 {
        return false;
    }

    // 101 Switching Protocols
    if res.status() == http::StatusCode::SWITCHING_PROTOCOLS {
        return true;
    }

    // CONNECT requests are complete if status code is 2xx.
    if res.extensions().get::<HttpConnect>().is_some() && res.status().is_success() {
        return true;
    }

    // Just a regular HTTP response...
    false
}

/// Returns if the request target is in `absolute-form`.
///
/// This is `absolute-form`: `https://example.com/docs`
///
/// This is not:
///
/// - `/docs`
/// - `example.com`
pub fn is_absolute_form(uri: &Uri) -> bool {
    // It's sufficient just to check for a scheme, since in HTTP1,
    // it's required in absolute-form, and `http::Uri` doesn't
    // allow URIs with the other parts missing when the scheme is set.
    debug_assert!(
        uri.scheme_part().is_none()
            || (uri.authority_part().is_some() && uri.path_and_query().is_some()),
        "is_absolute_form http::Uri invariants: {:?}",
        uri
    );

    uri.scheme_part().is_some()
}

/// Returns if the request target is in `origin-form`.
///
/// This is `origin-form`: `example.com`
fn is_origin_form(uri: &Uri) -> bool {
    uri.scheme_part().is_none() && uri.path_and_query().is_none()
}

/// Returns if the received request is definitely bad.
///
/// Just because a request parses doesn't mean it's correct. For examples:
///
/// - `GET example.com`
/// - `CONNECT /just-a-path
pub fn is_bad_request<B>(req: &http::Request<B>) -> bool {
    if req.method() == &http::Method::CONNECT {
        // CONNECT is only valid over HTTP/1.1
        if req.version() != http::Version::HTTP_11 {
            debug!("CONNECT request not valid for HTTP/1.0: {:?}", req.uri());
            return true;
        }

        // CONNECT requests are only valid in authority-form.
        if !is_origin_form(req.uri()) {
            debug!("CONNECT request with illegal URI: {:?}", req.uri());
            return true;
        }
    // If not CONNECT, refuse any origin-form URIs
    } else if is_origin_form(req.uri()) {
        debug!("{} request with illegal URI: {:?}", req.method(), req.uri());
        return true;
    }

    false
}<|MERGE_RESOLUTION|>--- conflicted
+++ resolved
@@ -23,24 +23,6 @@
         set_authority(req.uri_mut(), host);
         return;
     }
-<<<<<<< HEAD
-
-    // // last resort is to use the so_original_dst
-    // if let Some(addr) = req
-    //     .extensions()
-    //     .get::<tls::accept::Meta>()
-    //     .map(|s| s.addrs.target_addr())
-    // {
-    //     trace!(target.addr = %addr, "using target address");
-    //     let mut bytes = BytesMut::with_capacity(31);
-    //     write!(&mut bytes, "{}", addr).expect("socket address display is under 31 bytes");
-    //     let auth =
-    //         Authority::from_shared(bytes.freeze()).expect("socket address is valid authority");
-    //     set_authority(req.uri_mut(), auth);
-    //     return;
-    // }
-=======
->>>>>>> 5d57d346
 
     trace!("not normalizing");
 }
