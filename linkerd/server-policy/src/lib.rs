--- conflicted
+++ resolved
@@ -1,39 +1,22 @@
 #![deny(rust_2018_idioms, clippy::disallowed_methods, clippy::disallowed_types)]
 #![forbid(unsafe_code)]
 
-<<<<<<< HEAD
-mod authz;
-#[cfg(feature = "proto")]
-mod proto;
-
-pub use self::authz::{Authentication, Authorization, Network, Suffix};
-pub use linkerd_http_route::{
-    self as http_route,
-    filter::{ModifyRequestHeader, RedirectRequest},
-};
-use std::{sync::Arc, time};
-
-pub type HttpRoute = linkerd_http_route::HttpRoute<RoutePolicy>;
-pub type HttpRule = linkerd_http_route::HttpRule<RoutePolicy>;
-=======
 pub mod authz;
 #[cfg(feature = "proto")]
 mod proto;
 
 pub use self::authz::{Authentication, Authorization};
+pub use linkerd_http_route::{
+    self as http_route,
+    filter::{ModifyRequestHeader, RedirectRequest},
+};
 use std::{borrow::Cow, hash::Hash, sync::Arc, time};
->>>>>>> 6cb47d05
 
 #[derive(Clone, Debug, PartialEq, Eq)]
 pub struct ServerPolicy {
     pub protocol: Protocol,
-<<<<<<< HEAD
     pub authorizations: Arc<[Authorization]>,
-    pub labels: Arc<Labels>,
-=======
-    pub authorizations: Vec<Authorization>,
     pub meta: Arc<Meta>,
->>>>>>> 6cb47d05
 }
 
 #[derive(Clone, Debug, PartialEq, Eq, Hash)]
@@ -52,24 +35,27 @@
     Tls,
 }
 
-<<<<<<< HEAD
+#[derive(Debug, PartialEq, Eq, Hash)]
+pub struct Meta {
+    pub group: Cow<'static, str>,
+    pub kind: Cow<'static, str>,
+    pub name: Cow<'static, str>,
+}
+
 #[derive(Clone, Debug, PartialEq, Eq, Hash)]
 pub struct HttpConfig {
     pub disable_info_headers: bool,
     pub routes: Arc<[HttpRoute]>,
 }
 
+pub type HttpRoute = linkerd_http_route::HttpRoute<RoutePolicy>;
+pub type HttpRule = linkerd_http_route::HttpRule<RoutePolicy>;
+
 #[derive(Clone, Debug, PartialEq, Eq, Hash)]
 pub struct RoutePolicy {
     pub authorizations: Arc<[Authorization]>,
     pub filters: Vec<RouteFilter>,
-    pub labels: Arc<Labels>,
-}
-
-#[derive(Debug, PartialEq, Eq, Hash)]
-pub struct Labels {
-    pub kind: String,
-    pub name: String,
+    pub meta: Arc<Meta>,
 }
 
 #[derive(Clone, Debug, PartialEq, Eq, Hash)]
@@ -86,33 +72,6 @@
     Unknown,
 }
 
-#[derive(Debug, thiserror::Error)]
-pub enum InvalidLabels {
-    #[error("missing label 'kind'")]
-    MissingKind,
-
-    #[error("missing label 'name'")]
-    MissingName,
-}
-
-// === impl Labels ===
-
-impl TryFrom<std::collections::HashMap<String, String>> for Labels {
-    type Error = InvalidLabels;
-
-    fn try_from(labels: std::collections::HashMap<String, String>) -> Result<Self, InvalidLabels> {
-        let kind = labels
-            .get("kind")
-            .ok_or(InvalidLabels::MissingKind)?
-            .clone();
-        let name = labels
-            .get("name")
-            .ok_or(InvalidLabels::MissingName)?
-            .clone();
-        Ok(Self { kind, name })
-    }
-}
-
 // === impl HttpConfig ===
 
 impl Default for HttpConfig {
@@ -122,11 +81,4 @@
             routes: vec![].into(),
         }
     }
-=======
-#[derive(Debug, PartialEq, Eq, Hash)]
-pub struct Meta {
-    pub group: Cow<'static, str>,
-    pub kind: Cow<'static, str>,
-    pub name: Cow<'static, str>,
->>>>>>> 6cb47d05
 }