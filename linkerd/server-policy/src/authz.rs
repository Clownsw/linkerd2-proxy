--- conflicted
+++ resolved
@@ -52,11 +52,7 @@
     use super::*;
     use crate::{authz::Network, proto::InvalidMeta};
     use linkerd2_proxy_api::{inbound as api, net::InvalidIpNetwork};
-<<<<<<< HEAD
-    use std::net::{IpAddr, Ipv4Addr, Ipv6Addr};
-=======
     use std::net::{Ipv4Addr, Ipv6Addr};
->>>>>>> a32f1b02
 
     #[derive(Debug, thiserror::Error)]
     pub enum InvalidAuthz {
@@ -81,20 +77,7 @@
     ) -> Result<Arc<[Authorization]>, InvalidAuthz> {
         let loopback = Authorization {
             authentication: Authentication::Unauthenticated,
-<<<<<<< HEAD
-            networks: vec![
-                Network {
-                    net: IpAddr::from(Ipv4Addr::LOCALHOST).into(),
-                    except: vec![],
-                },
-                Network {
-                    net: IpAddr::from(Ipv6Addr::LOCALHOST).into(),
-                    except: vec![],
-                },
-            ],
-=======
             networks: vec![Ipv4Addr::LOCALHOST.into(), Ipv6Addr::LOCALHOST.into()],
->>>>>>> a32f1b02
             meta: Arc::new(Meta::Default {
                 name: "localhost".into(),
             }),
@@ -115,15 +98,9 @@
         fn try_from(proto: api::Authz) -> Result<Self, Self::Error> {
             let api::Authz {
                 labels,
-<<<<<<< HEAD
                 metadata,
                 authentication,
                 networks,
-=======
-                authentication,
-                networks,
-                ..
->>>>>>> a32f1b02
             } = proto;
 
             if networks.is_empty() {
@@ -142,15 +119,10 @@
                 .collect::<Result<Vec<_>, InvalidAuthz>>()?;
 
             let authn = {
-<<<<<<< HEAD
                 let api::Authn {
                     permit,
                     metadata: _, // TODO
                 } = authentication.ok_or(InvalidAuthz::MissingAuthentications)?;
-=======
-                let api::Authn { permit, .. } =
-                    authentication.ok_or(InvalidAuthz::MissingAuthentications)?;
->>>>>>> a32f1b02
                 match permit.ok_or(InvalidAuthz::MissingAuthentications)? {
                     api::authn::Permit::Unauthenticated(_) => Authentication::Unauthenticated,
                     api::authn::Permit::MeshTls(api::authn::PermitMeshTls { clients }) => {
@@ -179,17 +151,12 @@
                 }
             };
 
-<<<<<<< HEAD
             let meta = match metadata {
                 Some(m) => Arc::new(m.try_into()?),
                 None => {
                     Meta::try_new_with_default(labels, "policy.linkerd.io", "serverauthorization")?
                 }
             };
-=======
-            let meta =
-                Meta::try_new_with_default(labels, "policy.linkerd.io", "serverauthorization")?;
->>>>>>> a32f1b02
             Ok(Authorization {
                 networks,
                 authentication: authn,
