{
	"name": "linkerd2-proxy",
	"image": "ghcr.io/linkerd/dev-proxy:v11",
	// "dockerFile": "./Dockerfile",
	"extensions": [
		"DavidAnson.vscode-markdownlint",
		"NathanRidley.autotrim",
		"rust-lang.rust-analyzer",
		"samverschueren.final-newline",
		"skellock.just",
		"tamasfe.even-better-toml",
		"zxh404.vscode-proto3"
	],
<<<<<<< HEAD
	"settings": {
		"rust-analyzer.server.extraEnv": {
			"RUSTFLAGS": "-D warnings -A deprecated",
		}
	},
=======
	"settings": {},
>>>>>>> ff47f8d4
	// Support docker + debugger
	"runArgs": [
		"--init",
		// Limit container memory usage.
		"--memory=8g",
		"--memory-swap=8g",
		// Use the host network so we can access k3d, etc.
		"--net=host",
		// For lldb
		"--cap-add=SYS_PTRACE",
		"--security-opt=seccomp=unconfined"
	],
	"overrideCommand": false,
	"remoteUser": "code",
	"mounts": [
		"source=/var/run/docker.sock,target=/var/run/docker-host.sock,type=bind"
	]
}<|MERGE_RESOLUTION|>--- conflicted
+++ resolved
@@ -11,15 +11,7 @@
 		"tamasfe.even-better-toml",
 		"zxh404.vscode-proto3"
 	],
-<<<<<<< HEAD
-	"settings": {
-		"rust-analyzer.server.extraEnv": {
-			"RUSTFLAGS": "-D warnings -A deprecated",
-		}
-	},
-=======
 	"settings": {},
->>>>>>> ff47f8d4
 	// Support docker + debugger
 	"runArgs": [
 		"--init",
