# See https://just.systems/man/

#
# Configuration
#

export RUST_BACKTRACE := env_var_or_default("RUST_BACKTRACE", "short")
export PROTOC_NO_VENDOR := "1"

export DOCKER_BUILDKIT := "1"

# By default we compile in development mode mode because it's faster.
build_type := if env_var_or_default("RELEASE", "") == "" { "debug" } else { "release" }

toolchain := ""
cargo := "cargo" + if toolchain != "" { " +" + toolchain } else { "" }

features := ""

# The version name to use for packages.
package_version := `git rev-parse --short HEAD`

# Docker image name & tag.
docker_repo := "localhost/linkerd/proxy"
docker_tag := `git rev-parse --abbrev-ref HEAD | sed 's|/|.|'` + "." + `git rev-parse --short HEAD`
docker_image := docker_repo + ":" + docker_tag

# The architecture name to use for packages. Either 'amd64', 'arm64', or 'arm'.
package_arch := "amd64"

# If a `package_arch` is specified, then we change the default cargo `--target`
# to support cross-compilation. Otherwise, we use `rustup` to find the default.
cargo_target := if package_arch == "arm64" {
        "aarch64-unknown-linux-gnu"
    } else if package_arch == "arm" {
        "armv7-unknown-linux-gnueabihf"
    } else {
        `rustup show | sed -n 's/^Default host: \(.*\)/\1/p'`
    }

# Support cross-compilation when `package_arch` changes.
export CARGO_TARGET_AARCH64_UNKNOWN_LINUX_GNU_LINKER := "aarch64-linux-gnu-gcc"
export CARGO_TARGET_ARMV7_UNKNOWN_LINUX_GNUEABIHF_LINKER := "arm-linux-gnueabihf-gcc"
strip := if package_arch == "arm64" { "aarch64-linux-gnu-strip" } else if package_arch == "arm" { "arm-linux-gnueabihf-strip" } else { "strip" }

target_dir := join("target", cargo_target, build_type)
target_bin := join(target_dir, "linkerd2-proxy")
package_name := "linkerd2-proxy-" + package_version + "-" + package_arch
package_dir := join("target/package", package_name)
shasum := "shasum -a 256"

# If we're running in Github Actions and cargo-action-fmt is installed, then add
# a command suffix that formats errors.
_fmt := if env_var_or_default("GITHUB_ACTIONS", "") != "true" { "" } else {
    ```
    if command -v cargo-action-fmt >/dev/null 2>&1; then
        echo "--message-format=json | cargo-action-fmt"
    fi
    ```
}

_features := if features == "all" {
        "--all-features"
    } else if features != "" {
        "--no-default-features --features=" + features
    } else { "" }
<<<<<<< HEAD
=======


# Use nextest if it's available.
_test := ```
        if command -v cargo-nextest >/dev/null 2>&1; then
            echo "nextest run"
        else
            echo "test"
        fi
    ```
>>>>>>> ff47f8d4

#
# Recipes
#

# Run all tests and build the proxy
default: fetch check-fmt lint test build

# Fetch dependencies
fetch:
    {{ cargo }} fetch --locked

fmt:
    {{ cargo }} fmt

# Fails if the code does not match the expected format (via rustfmt).
check-fmt:
    {{ cargo }} fmt -- --check

# Run all lints
lint: shellcheck clippy doc

# Lints all shell scripts in the repo.
shellcheck:
    #!/usr/bin/env bash
    set -euo pipefail
    files=$(for f in $(find . -type f ! \( -path ./.git/\* -or -path \*/target/\* \)) ; do
        if [ $(file -b --mime-type $f) = text/x-shellscript ]; then
            echo -n "$f "
        fi
    done)
    echo shellcheck $files
    shellcheck $files

check *flags: fmt
    {{ cargo }} check --workspace --all-targets --frozen {{ flags }} {{ _fmt }}

check-crate crate *flags: fmt
    {{ cargo }} check --package={{ crate }} --all-targets --frozen {{ _features }} {{ flags }} {{ _fmt }}

clippy *flags: fmt
    {{ cargo }} clippy --workspace --all-targets --frozen {{ _features }} {{ flags }} {{ _fmt }}

clippy-crate crate *flags: fmt
    {{ cargo }} clippy --package={{ crate }} --all-targets --frozen {{ _features }} {{ flags }} {{ _fmt }}

<<<<<<< HEAD
clippy-dir dir *flags: fmt
    cd {{ dir }} && {{ cargo }} clippy --all-targets --frozen {{ _features }} {{ flags }} {{ _fmt }}

doc *flags: fmt
=======
clippy-dir dir *flags:
    cd {{ dir }} && {{ cargo }} clippy --all-targets --frozen {{ _features }} {{ flags }} {{ _fmt }}

doc *flags:
>>>>>>> ff47f8d4
    {{ cargo }} doc --no-deps --workspace --frozen {{ _features }} {{ flags }} {{ _fmt }}

doc-crate crate *flags: fmt
    {{ cargo }} doc --package={{ crate }} --all-targets --frozen {{ _features }} {{ flags }} {{ _fmt }}

# Run all tests
<<<<<<< HEAD
test *flags: fmt
    #!/usr/bin/env bash
    if command -v cargo-nextest >/dev/null 2>&1; then
        {{ cargo }} nextest run --workspace --frozen {{ _features }} \
            {{ if build_type == "release" { "--release" } else { "" } }} \
            {{ flags }}
    else
        {{ cargo }} test --workspace --frozen {{ _features }} \
            {{ if build_type == "release" { "--release" } else { "" } }} \
            {{ flags }}
    fi

test-crate crate *flags: fmt
    #!/usr/bin/env bash
    if command -v cargo-nextest >/dev/null 2>&1; then
        {{ cargo }} nextest run --package={{ crate }} --frozen {{ _features }} \
            {{ if build_type == "release" { "--release" } else { "" } }} \
            {{ flags }}
    else
        {{ cargo }} test --package={{ crate }} --frozen {{ _features }} \
            {{ if build_type == "release" { "--release" } else { "" } }} \
            {{ flags }}
    fi

test-dir dir *flags: fmt
    #!/usr/bin/env bash
    cd {{ dir }}
    if command -v cargo-nextest >/dev/null 2>&1; then
        {{ cargo }} nextest run --frozen {{ _features }} \
            {{ if build_type == "release" { "--release" } else { "" } }} \
            {{ flags }}
    else
        {{ cargo }} test --frozen {{ _features }} \
            {{ if build_type == "release" { "--release" } else { "" } }} \
            {{ flags }}
    fi
=======
test *flags:
    {{ cargo }} {{ _test }} --workspace --frozen {{ _features }} \
        {{ if build_type == "release" { "--release" } else { "" } }} \
        {{ flags }}

test-crate crate *flags:
    {{ cargo }} {{ _test }} --package={{ crate }} --frozen {{ _features }} \
        {{ if build_type == "release" { "--release" } else { "" } }} \
        {{ flags }}

test-dir dir *flags:
    cd {{ dir }} && {{ cargo }} {{ _test }} --frozen {{ _features }} \
            {{ if build_type == "release" { "--release" } else { "" } }} \
            {{ flags }}
>>>>>>> ff47f8d4

# Build the proxy
build: fmt
    {{ cargo }} build --frozen --package=linkerd2-proxy --target={{ cargo_target }} \
        {{ if build_type == "release" { "--release" } else { "" } }} \
        {{ _features }} {{ _fmt }}

# Build a package (i.e. for a release)
package: build
    mkdir -p {{ package_dir }}/bin
    cp LICENSE {{ package_dir }}/
    cp {{ target_dir }}/linkerd2-proxy {{ package_dir }}/bin/
    {{ strip }} {{ package_dir }}/bin/linkerd2-proxy ; \
    ./checksec.sh {{ package_dir }}/bin/linkerd2-proxy \
        > target/package/{{ package_name }}-checksec.json
    jq -S '.'  target/package/{{ package_name }}-checksec.json \
        | diff -u .checksec-expected.json - >&2
    cd target/package \
        && (tar -czvf {{ package_name }}.tar.gz {{ package_name }} >/dev/null) \
        && ({{ shasum }} {{ package_name }}.tar.gz > {{ package_name }}.txt)
    @rm -rf {{ package_dir }}
    @du -h target/package/{{ package_name }}*

# Build all of the fuzzers (SLOW).
fuzzers:
    #!/usr/bin/env bash
    set -euo pipefail
    if [ "{{ toolchain }}" != "nightly" ]; then
        echo "fuzzers must be run with nightly" >&2
        exit 1
    fi

    for dir in $(find . -type d -name fuzz); do
        echo "cd $dir && {{ cargo }} fuzz build"
        (
            cd $dir
            {{ cargo }} fuzz build --target={{ cargo_target }} \
                {{ if build_type == "release" { "--release" } else { "" } }}
        )
    done

# Build a docker image (FOR TESTING ONLY)
docker mode='load':
    docker buildx build . \
        --tag={{ docker_image }} \
        {{ if build_type != 'release' { "--build-arg PROXY_UNOPTIMIZED=1" } else { "" } }} \
        {{ if features != "" { "--build-arg PROXY_FEATURES=" + features } else { "" } }} \
        {{ if mode == 'push' { "--push" } else { "--load" } }}

# Display the git history minus dependabot updates
history *paths='.':
    @-git log --oneline --graph --invert-grep --author="dependabot" -- {{ paths }}

# vim: set ft=make :<|MERGE_RESOLUTION|>--- conflicted
+++ resolved
@@ -64,8 +64,6 @@
     } else if features != "" {
         "--no-default-features --features=" + features
     } else { "" }
-<<<<<<< HEAD
-=======
 
 
 # Use nextest if it's available.
@@ -76,7 +74,6 @@
             echo "test"
         fi
     ```
->>>>>>> ff47f8d4
 
 #
 # Recipes
@@ -111,73 +108,28 @@
     echo shellcheck $files
     shellcheck $files
 
-check *flags: fmt
+check *flags:
     {{ cargo }} check --workspace --all-targets --frozen {{ flags }} {{ _fmt }}
 
-check-crate crate *flags: fmt
+check-crate crate *flags:
     {{ cargo }} check --package={{ crate }} --all-targets --frozen {{ _features }} {{ flags }} {{ _fmt }}
 
-clippy *flags: fmt
+clippy *flags:
     {{ cargo }} clippy --workspace --all-targets --frozen {{ _features }} {{ flags }} {{ _fmt }}
 
-clippy-crate crate *flags: fmt
+clippy-crate crate *flags:
     {{ cargo }} clippy --package={{ crate }} --all-targets --frozen {{ _features }} {{ flags }} {{ _fmt }}
 
-<<<<<<< HEAD
-clippy-dir dir *flags: fmt
-    cd {{ dir }} && {{ cargo }} clippy --all-targets --frozen {{ _features }} {{ flags }} {{ _fmt }}
-
-doc *flags: fmt
-=======
 clippy-dir dir *flags:
     cd {{ dir }} && {{ cargo }} clippy --all-targets --frozen {{ _features }} {{ flags }} {{ _fmt }}
 
 doc *flags:
->>>>>>> ff47f8d4
     {{ cargo }} doc --no-deps --workspace --frozen {{ _features }} {{ flags }} {{ _fmt }}
 
-doc-crate crate *flags: fmt
+doc-crate crate *flags:
     {{ cargo }} doc --package={{ crate }} --all-targets --frozen {{ _features }} {{ flags }} {{ _fmt }}
 
 # Run all tests
-<<<<<<< HEAD
-test *flags: fmt
-    #!/usr/bin/env bash
-    if command -v cargo-nextest >/dev/null 2>&1; then
-        {{ cargo }} nextest run --workspace --frozen {{ _features }} \
-            {{ if build_type == "release" { "--release" } else { "" } }} \
-            {{ flags }}
-    else
-        {{ cargo }} test --workspace --frozen {{ _features }} \
-            {{ if build_type == "release" { "--release" } else { "" } }} \
-            {{ flags }}
-    fi
-
-test-crate crate *flags: fmt
-    #!/usr/bin/env bash
-    if command -v cargo-nextest >/dev/null 2>&1; then
-        {{ cargo }} nextest run --package={{ crate }} --frozen {{ _features }} \
-            {{ if build_type == "release" { "--release" } else { "" } }} \
-            {{ flags }}
-    else
-        {{ cargo }} test --package={{ crate }} --frozen {{ _features }} \
-            {{ if build_type == "release" { "--release" } else { "" } }} \
-            {{ flags }}
-    fi
-
-test-dir dir *flags: fmt
-    #!/usr/bin/env bash
-    cd {{ dir }}
-    if command -v cargo-nextest >/dev/null 2>&1; then
-        {{ cargo }} nextest run --frozen {{ _features }} \
-            {{ if build_type == "release" { "--release" } else { "" } }} \
-            {{ flags }}
-    else
-        {{ cargo }} test --frozen {{ _features }} \
-            {{ if build_type == "release" { "--release" } else { "" } }} \
-            {{ flags }}
-    fi
-=======
 test *flags:
     {{ cargo }} {{ _test }} --workspace --frozen {{ _features }} \
         {{ if build_type == "release" { "--release" } else { "" } }} \
@@ -192,10 +144,9 @@
     cd {{ dir }} && {{ cargo }} {{ _test }} --frozen {{ _features }} \
             {{ if build_type == "release" { "--release" } else { "" } }} \
             {{ flags }}
->>>>>>> ff47f8d4
 
 # Build the proxy
-build: fmt
+build:
     {{ cargo }} build --frozen --package=linkerd2-proxy --target={{ cargo_target }} \
         {{ if build_type == "release" { "--release" } else { "" } }} \
         {{ _features }} {{ _fmt }}
